--- conflicted
+++ resolved
@@ -1,77 +1,4 @@
-<<<<<<< HEAD
-import streamlit as st
-import pandas as pd
-import os
-
-data/
-  ├─ Boca_2024_Whole_Year.csv
-  └─ Llamados Violencia Familiar hasta Agosto 2024 Argentina.csv
-
-
-# ---------- CARGA DE DATOS ----------
-@st.cache_data
-def load_data(calls_path, matches_path):
-    try:
-        df_calls = pd.read_csv(calls_path, encoding='latin1')
-        df_matches = pd.read_csv(matches_path, encoding='latin1')
-        return df_calls, df_matches
-    except FileNotFoundError:
-        st.error("❌ No se encontraron los archivos CSV en las rutas indicadas.")
-        return None, None
-    except Exception as e:
-        st.error(f"⚠️ Error al leer los archivos: {e}")
-        return None, None
-
-
-# ---------- INTERFAZ PRINCIPAL ----------
-def main():
-    st.title("📊 Boca Juniors 2024 - Análisis de Datos y Violencia Doméstica")
-    st.write("Esta app combina datos de **resultados deportivos** con estadísticas de **violencia doméstica** (Línea 137/144).")
-
-    # --- OPCIONES DE CARGA ---
-    st.sidebar.header("🔧 Configuración de archivos")
-
-    uploaded_calls = st.sidebar.file_uploader("Subí el archivo de llamadas (CSV)", type=["csv"])
-    uploaded_matches = st.sidebar.file_uploader("Subí el archivo de resultados deportivos (CSV)", type=["csv"])
-
-    default_calls = "data/linea137_2024.csv"
-    default_matches = "data/boca_matches_2024.csv"
-
-    # --- SELECCIÓN AUTOMÁTICA SI EXISTEN LOS ARCHIVOS ---
-    if uploaded_calls is not None and uploaded_matches is not None:
-        df_calls = pd.read_csv(uploaded_calls, encoding="latin1")
-        df_matches = pd.read_csv(uploaded_matches, encoding="latin1")
-    elif os.path.exists(default_calls) and os.path.exists(default_matches):
-        df_calls, df_matches = load_data(default_calls, default_matches)
-    else:
-        st.warning("📂 Subí ambos archivos CSV o colócalos en la carpeta `/data`.")
-        return
-
-    # --- MUESTRA DE DATOS ---
-    st.subheader("📈 Datos de violencia (Línea 137/144)")
-    st.dataframe(df_calls.head())
-
-    st.subheader("⚽ Resultados de Boca Juniors 2024")
-    st.dataframe(df_matches.head())
-
-    # --- ANÁLISIS BÁSICO ---
-    st.header("📊 Análisis Exploratorio")
-    st.write("Comparación mensual entre llamadas de emergencia y resultados del club.")
-
-    # Supongamos que hay columnas 'mes' en ambos CSV:
-    if "mes" in df_calls.columns and "mes" in df_matches.columns:
-        merged = pd.merge(df_matches, df_calls, on="mes", how="inner")
-        st.write("✅ Datos combinados correctamente:")
-        st.dataframe(merged)
-    else:
-        st.warning("No se pudo combinar: faltan columnas 'mes' en uno o ambos archivos.")
-
-
-if __name__ == "__main__":
-    main()
-
-
-=======
+
 # Streamlit app for analyzing calls vs Boca Juniors match weekends
 # Place this file next to your CSVs or upload them via the UI.
 import streamlit as st
@@ -469,5 +396,4 @@
     "- I now explicitly parse dates with dayfirst=True (commonly dd/mm/YYYY) and fallbacks for multiple formats.\n"
     "- The app marks both exact match days and the wider Friday–Sunday weekend for each match. Calls are attributed to the previous weekend if they occur Mon-Thu (so weekly grouping is consistent).\n"
     "- If you still see 0 matches, check the football preview above and confirm your football date column and format (header name or dd/mm/YYYY). You can also select the result column manually if auto-detection fails.\n"
-)
->>>>>>> 9baa5133
+)